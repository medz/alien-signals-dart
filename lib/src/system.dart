--- conflicted
+++ resolved
@@ -311,11 +311,8 @@
     while (toRemove != null) {
       toRemove = unlink(toRemove, sub);
     }
-<<<<<<< HEAD
-    sub.flags &= ~4 /* RecursedCheck */;
-=======
-    sub.flags &= -5 /* ~ReactiveFlags.recursedCheck */;
->>>>>>> 808d0aaa
+
+    sub.flags &= -5 /* ~RecursedCheck */;
   }
 
   /// Checks if a node or any of its dependencies are dirty and need updating.
